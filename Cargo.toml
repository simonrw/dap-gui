[workspace]
resolver = "2"

members = [
    "transport",
    "debugger",
    "server", "pcaplog",
]

[profile.release]
debug = 1

[workspace.dependencies]
<<<<<<< HEAD
anyhow = "1.0.78"
spmc = "0.3.0"
=======
anyhow = "1.0.77"
crossbeam-channel = "0.5.10"
>>>>>>> ccc4298c
tracing = "0.1.40"
serde = { version = "1.0.193", features = ["derive"] }<|MERGE_RESOLUTION|>--- conflicted
+++ resolved
@@ -11,12 +11,7 @@
 debug = 1
 
 [workspace.dependencies]
-<<<<<<< HEAD
-anyhow = "1.0.78"
-spmc = "0.3.0"
-=======
 anyhow = "1.0.77"
 crossbeam-channel = "0.5.10"
->>>>>>> ccc4298c
 tracing = "0.1.40"
 serde = { version = "1.0.193", features = ["derive"] }