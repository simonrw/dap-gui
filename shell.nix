{pkgs, ...}:
with pkgs; let
  apple-frameworks = with darwin.apple_sdk.frameworks; [
    OpenGL
    CoreServices
    AppKit
  ];
  apple-libs = [libiconv];

  apple-deps = apple-frameworks ++ apple-libs;

  custom-python = python3.withPackages (ps:
    with ps; [
      debugpy
      black
      scapy
      structlog
    ]);

  toolchain = pkgs.rust-bin.fromRustupToolchainFile ./rust-toolchain.toml;
in
  mkShell rec {
<<<<<<< HEAD
    buildInputs =
=======
    packages =
>>>>>>> 2ab1b1bb
      [
        toolchain
        rust-analyzer-unwrapped
        cargo-flamegraph
        custom-python
        cargo-hack
        act
<<<<<<< HEAD
        maturin
        python3Packages.venvShellHook
      ]
      ++ lib.optionals stdenv.isDarwin apple-deps
      ++ lib.optionals stdenv.isLinux [
        gdb
        simplescreenrecorder
        cargo-llvm-cov
      ];
    venvDir = ".venv";

    env = {
      RUST_BACKTRACE = "1";
      RUST_LOG = "gui=trace,end_to_end=debug,transport=debug,dap_gui_client=debug,debugger=debug";
      RUST_SRC_PATH = "${toolchain}/lib/rustlib/src/rust/library";

      VIRTUAL_ENV = venvDir;

      postVenvCreation = ''
        python -m pip install \
          debugpy \
          pytest \
          ipython
      '';

      LD_LIBRARY_PATH =
        if stdenv.isLinux
        then
          lib.makeLibraryPath [
            libxkbcommon
            xorg.libX11
            xorg.libXcursor
            xorg.libXrandr
            xorg.libXi
            libglvnd
            vulkan-loader # TODO: needed?
          ]
=======
        go
        delve
        clang
        hyperfine
        bacon
      ]
      ++ lib.optionals stdenv.isDarwin apple-deps
      ++ lib.optionals stdenv.isLinux [
        cargo-llvm-cov
        gdb
        libglvnd
        libxkbcommon
        mold
        simplescreenrecorder
        vulkan-loader # TODO: needed?
        wayland
        xorg.libX11
        xorg.libXcursor
        xorg.libXi
        xorg.libXrandr
      ];

    shellHook = ''
      export RUST_BUILD_BASE="$HOME/.cache/rust-builds"
      WORKSPACE_ROOT=$(cargo metadata --no-deps --offline 2>/dev/null | jq -r ".workspace_root")
      PACKAGE_BASENAME=$(basename $WORKSPACE_ROOT)
      # Run cargo with target set to $RUST_BUILD_BASE/$PACKAGE_BASENAME
      export CARGO_TARGET_DIR="$RUST_BUILD_BASE/$PACKAGE_BASENAME"
    '';

    env = {
      RUST_BACKTRACE = "1";
      RUST_LOG = "gui=debug,end_to_end=debug,transport=debug,dap_gui_client=debug,debugger=debug";
      RUST_SRC_PATH = "${toolchain}/lib/rustlib/src/rust/library";

      # TMP: don't run iced gui under wayland
      WAYLAND_DISPLAY = "";

      LD_LIBRARY_PATH =
        if stdenv.isLinux
        then lib.makeLibraryPath packages
>>>>>>> 2ab1b1bb
        else "";
    };
  }<|MERGE_RESOLUTION|>--- conflicted
+++ resolved
@@ -20,11 +20,7 @@
   toolchain = pkgs.rust-bin.fromRustupToolchainFile ./rust-toolchain.toml;
 in
   mkShell rec {
-<<<<<<< HEAD
     buildInputs =
-=======
-    packages =
->>>>>>> 2ab1b1bb
       [
         toolchain
         rust-analyzer-unwrapped
@@ -32,7 +28,6 @@
         custom-python
         cargo-hack
         act
-<<<<<<< HEAD
         maturin
         python3Packages.venvShellHook
       ]
@@ -42,56 +37,15 @@
         simplescreenrecorder
         cargo-llvm-cov
       ];
+
     venvDir = ".venv";
 
     env = {
       RUST_BACKTRACE = "1";
       RUST_LOG = "gui=trace,end_to_end=debug,transport=debug,dap_gui_client=debug,debugger=debug";
       RUST_SRC_PATH = "${toolchain}/lib/rustlib/src/rust/library";
-
       VIRTUAL_ENV = venvDir;
-
-      postVenvCreation = ''
-        python -m pip install \
-          debugpy \
-          pytest \
-          ipython
-      '';
-
-      LD_LIBRARY_PATH =
-        if stdenv.isLinux
-        then
-          lib.makeLibraryPath [
-            libxkbcommon
-            xorg.libX11
-            xorg.libXcursor
-            xorg.libXrandr
-            xorg.libXi
-            libglvnd
-            vulkan-loader # TODO: needed?
-          ]
-=======
-        go
-        delve
-        clang
-        hyperfine
-        bacon
-      ]
-      ++ lib.optionals stdenv.isDarwin apple-deps
-      ++ lib.optionals stdenv.isLinux [
-        cargo-llvm-cov
-        gdb
-        libglvnd
-        libxkbcommon
-        mold
-        simplescreenrecorder
-        vulkan-loader # TODO: needed?
-        wayland
-        xorg.libX11
-        xorg.libXcursor
-        xorg.libXi
-        xorg.libXrandr
-      ];
+    };
 
     shellHook = ''
       export RUST_BUILD_BASE="$HOME/.cache/rust-builds"
@@ -101,18 +55,24 @@
       export CARGO_TARGET_DIR="$RUST_BUILD_BASE/$PACKAGE_BASENAME"
     '';
 
-    env = {
-      RUST_BACKTRACE = "1";
-      RUST_LOG = "gui=debug,end_to_end=debug,transport=debug,dap_gui_client=debug,debugger=debug";
-      RUST_SRC_PATH = "${toolchain}/lib/rustlib/src/rust/library";
+    postVenvCreation = ''
+      python -m pip install \
+        debugpy \
+        pytest \
+        ipython
+    '';
 
-      # TMP: don't run iced gui under wayland
-      WAYLAND_DISPLAY = "";
-
-      LD_LIBRARY_PATH =
-        if stdenv.isLinux
-        then lib.makeLibraryPath packages
->>>>>>> 2ab1b1bb
-        else "";
-    };
+    LD_LIBRARY_PATH =
+      if stdenv.isLinux
+      then
+        lib.makeLibraryPath [
+          libxkbcommon
+          xorg.libX11
+          xorg.libXcursor
+          xorg.libXrandr
+          xorg.libXi
+          libglvnd
+          vulkan-loader # TODO: needed?
+        ]
+      else "";
   }