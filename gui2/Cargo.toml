--- conflicted
+++ resolved
@@ -26,8 +26,7 @@
 debugger = { path = "../debugger" }
 transport = { path = "../transport" }
 crossbeam-channel.workspace = true
-<<<<<<< HEAD
-sentry = { version = "0.34.0", optional = true, default-features = false, features = [
+sentry = { version = "0.35.0", optional = true, default-features = false, features = [
     "reqwest",
     "rustls",
     "backtrace",
@@ -35,9 +34,6 @@
     "panic",
     "debug-images",
 ] }
-=======
-sentry = { version = "0.35.0", optional = true, default-features = false, features = [ "reqwest", "rustls", "backtrace", "contexts", "panic", "debug-images" ] }
->>>>>>> 69a6497a
 
 [dev-dependencies]
 tracing-subscriber.workspace = true
